[tool.poetry]
name = "abortion-legislation-analysis"
version = "0.1.0"
description = "This repository is a template for a python project using the poetry container. The intent is to do all the basic lifting for a python project so that people can hit the ground running with their ideas."
authors = ["michplunkett", "chanteriam"]
readme = "README.md"

[tool.poetry.dependencies]
python = "^3.11"
requests = "^2.28.2"
pytest = "^7.3.1"
responses = "^0.23.1"
pre-commit = "^3.4.0"
bs4 = "^0.0.2"
numpy = "^1.26.3"
pandas = "^2.2.0"
pypdf2 = "^3.0.1"
nltk = "^3.8.1"
<<<<<<< HEAD
gensim = "^4.3.2"
torch = "^2.2.0"
sent2vec = "^0.3.0"
scikit-learn = "^1.4.1.post1"
sentence-transformers = "^2.3.1"
datasets = "^2.17.0"
tqdm = "^4.66.2"
huggingface-hub = "^0.20.3"
spacy = "^3.7.4"
spacy-transformers = "^1.3.4"
flair = "^0.13.1"
=======
spacy = "^3.7.4"
scikit-learn = "^1.4.1.post1"
matplotlib = "^3.8.3"
>>>>>>> 95b9160d

[build-system]
requires = ["poetry-core"]
build-backend = "poetry.core.masonry.api"<|MERGE_RESOLUTION|>--- conflicted
+++ resolved
@@ -16,7 +16,6 @@
 pandas = "^2.2.0"
 pypdf2 = "^3.0.1"
 nltk = "^3.8.1"
-<<<<<<< HEAD
 gensim = "^4.3.2"
 torch = "^2.2.0"
 sent2vec = "^0.3.0"
@@ -28,11 +27,8 @@
 spacy = "^3.7.4"
 spacy-transformers = "^1.3.4"
 flair = "^0.13.1"
-=======
 spacy = "^3.7.4"
-scikit-learn = "^1.4.1.post1"
 matplotlib = "^3.8.3"
->>>>>>> 95b9160d
 
 [build-system]
 requires = ["poetry-core"]
