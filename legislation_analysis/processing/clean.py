--- conflicted
+++ resolved
@@ -14,19 +14,10 @@
 from legislation_analysis.utils.constants import (
     CLEANED_DATA_PATH,
     CONGRESS_DATA_FILE,
-<<<<<<< HEAD
-    SCOTUS_DATA_FILE,
-    MISC_DICTIONARY_ENTRIES,
 )
-from legislation_analysis.utils.functions import (
-    load_file_to_df,
-    save,
-    get_legal_dictionary,
-)
-=======
-)
-from legislation_analysis.utils.functions import load_file_to_df
->>>>>>> 95b9160d
+
+from legislation_analysis.utils.functions import load_file_to_df, get_legal_dictionary
+from legislation_analysis.utils.constants import MISC_DICTIONARY_ENTRIES
 
 
 nltk.download("words")
@@ -330,31 +321,4 @@
                 lambda x: self.clean_text(x)
             )
 
-<<<<<<< HEAD
-        self.cleaned_df = cleaned_df
-
-
-def main() -> None:
-    """
-    Runs data cleaner.
-    """
-    congress_cleaner = Cleaner(CONGRESS_DATA_FILE, "congress_legislation_cleaned.fea")
-    scotus_cleaner = Cleaner(SCOTUS_DATA_FILE, "scotus_cases_cleaned.fea")
-
-    # Clean congressional legislation
-    logging.debug("Cleaning Congress Data...")
-    congress_cleaner.process(
-        cols_to_clean=[
-            ("raw_text", "cleaned_text"),
-            ("latest summary", "cleaned_summary"),
-        ],
-    )
-    save(congress_cleaner.cleaned_df, congress_cleaner.save_path)
-
-    # Clean SCOTUS opinions
-    logging.debug("Cleaning SCOTUS Data...")
-    scotus_cleaner.process()
-    save(scotus_cleaner.cleaned_df, scotus_cleaner.save_path)
-=======
-        self.cleaned_df = cleaned_df
->>>>>>> 95b9160d
+        self.cleaned_df = cleaned_df