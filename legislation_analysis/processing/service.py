--- conflicted
+++ resolved
@@ -11,7 +11,6 @@
     PROCESSED_DATA_PATH,
     SCOTUS_DATA_FILE,
     SCOTUS_DATA_FILE_CLEANED,
-    TAGS_OF_INTEREST,
 )
 from legislation_analysis.utils.functions import save_df_to_file
 
@@ -102,12 +101,8 @@
 
     # apply POS tagging to SCOTUS opinions
     logging.info("Applying POS tagging to SCOTUS text...")
-<<<<<<< HEAD
-    scotus_pos.process(tags_of_interest=TAGS_OF_INTEREST)
+    scotus_pos.process(tags_of_interest=tags_of_interest)
     save_df_to_file(scotus_pos.pos_df, scotus_pos.save_path)
-=======
-    scotus_pos.process(tags_of_interest=tags_of_interest)
-    save(scotus_pos.pos_df, scotus_pos.save_path)
 
 
 def run_ner() -> None:
@@ -146,5 +141,4 @@
         file_name="scotus_cases_ner.fea",
     )
     scotus_ner.process()
-    save(scotus_ner.ner_df, scotus_ner.save_path)
->>>>>>> 95629347
+    save(scotus_ner.ner_df, scotus_ner.save_path)