--- conflicted
+++ resolved
@@ -16,7 +16,6 @@
     SCOTUS_DATA_CLEANED_FILE_NAME,
     SCOTUS_DATA_FILE,
     SCOTUS_DATA_NER_FILE_NAME,
-    SCOTUS_DATA_POS_TAGGED_FILE_NAME,
     SCOTUS_DATA_TOKENIZED_FILE,
     SCOTUS_DATA_TOKENIZED_FILE_NAME,
 )
@@ -32,13 +31,10 @@
     congress_cleaner = Cleaner(
         CONGRESS_DATA_FILE, CONGRESS_DATA_CLEANED_FILE_NAME
     )
-<<<<<<< HEAD
     scotus_cleaner = Cleaner(SCOTUS_DATA_FILE, SCOTUS_DATA_CLEANED_FILE_NAME)
 
     # clean congressional legislation
     logging.info("Cleaning Congress Data...")
-=======
->>>>>>> 033c6774
     congress_cleaner.process(
         cols_to_clean=[
             ("raw_text", "cleaned_text"),
@@ -63,15 +59,12 @@
     congress_tokenizer = Tokenizer(
         CONGRESS_DATA_CLEANED_FILE, CONGRESS_DATA_TOKENIZED_FILE_NAME
     )
-<<<<<<< HEAD
     scotus_tokenizer = Tokenizer(
         SCOTUS_DATA_CLEANED_FILE, SCOTUS_DATA_TOKENIZED_FILE_NAME
     )
 
     # tokenize congressional legislation
     logging.info("Tokenizing Congress Data...")
-=======
->>>>>>> 033c6774
     congress_tokenizer.process(
         cols_to_tokenize=[
             ("cleaned_text", "tokenized_text"),
@@ -104,16 +97,6 @@
         file_path=CONGRESS_DATA_TOKENIZED_FILE,
         file_name=CONGRESS_DATA_POS_TAGGED_FILE_NAME,
     )
-<<<<<<< HEAD
-    scotus_pos = POSTagger(
-        file_path=SCOTUS_DATA_TOKENIZED_FILE,
-        file_name=SCOTUS_DATA_POS_TAGGED_FILE_NAME,
-    )
-
-    # apply POS tagging to congressional legislation
-    logging.info("Applying POS tagging to congressional text...")
-=======
->>>>>>> 033c6774
     congress_pos.process(
         cols_to_apply_pos=[
             ("cleaned_text", "text_pos"),
