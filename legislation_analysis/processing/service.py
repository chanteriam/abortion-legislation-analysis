import logging

from legislation_analysis.processing.clean import Cleaner
from legislation_analysis.processing.ner import NER
from legislation_analysis.processing.pos_tagger import POSTagger
from legislation_analysis.processing.tokenizer import Tokenizer
from legislation_analysis.utils.constants import (
    CONGRESS_DATA_CLEANED_FILE,
    CONGRESS_DATA_CLEANED_FILE_NAME,
    CONGRESS_DATA_FILE,
    CONGRESS_DATA_NER_FILE_NAME,
    CONGRESS_DATA_POS_TAGGED_FILE_NAME,
<<<<<<< HEAD
=======
    CONGRESS_DATA_TOKENIZED_FILE,
    CONGRESS_DATA_TOKENIZED_FILE_NAME,
    SCOTUS_DATA_CLEANED_FILE,
    SCOTUS_DATA_CLEANED_FILE_NAME,
>>>>>>> a62d915c
    SCOTUS_DATA_FILE,
    SCOTUS_DATA_NER_FILE_NAME,
    SCOTUS_DATA_POS_TAGGED_FILE_NAME,
    SCOTUS_DATA_TOKENIZED_FILE,
    SCOTUS_DATA_TOKENIZED_FILE_NAME,
)
from legislation_analysis.utils.functions import save_df_to_file


def run_data_cleaner() -> None:
    """
    Runs data cleaner.
    """
    # clean congressional legislation
    logging.info("Cleaning Congress Data...")
    congress_cleaner = Cleaner(
        CONGRESS_DATA_FILE, CONGRESS_DATA_CLEANED_FILE_NAME
    )
    scotus_cleaner = Cleaner(SCOTUS_DATA_FILE, SCOTUS_DATA_CLEANED_FILE_NAME)

    # clean congressional legislation
    logging.info("Cleaning Congress Data...")
    congress_cleaner.process(
        cols_to_clean=[
            ("raw_text", "cleaned_text"),
            ("raw_summary", "cleaned_summary"),
        ],
    )
    save_df_to_file(congress_cleaner.cleaned_df, congress_cleaner.save_path)

    # clean SCOTUS opinions
    logging.info("Cleaning SCOTUS Data...")
    scotus_cleaner = Cleaner(SCOTUS_DATA_FILE, SCOTUS_DATA_CLEANED_FILE_NAME)
    scotus_cleaner.process()
    save_df_to_file(scotus_cleaner.cleaned_df, scotus_cleaner.save_path)


def run_data_tokenizer() -> None:
    """
    Runs data tokenizer.
    """
    # tokenize congressional legislation
    logging.info("Tokenizing Congress Data...")
    congress_tokenizer = Tokenizer(
        CONGRESS_DATA_CLEANED_FILE, CONGRESS_DATA_TOKENIZED_FILE_NAME
    )

    # tokenize congressional legislation
    logging.info("Tokenizing Congress Data...")
    congress_tokenizer.process(
        cols_to_tokenize=[
            ("cleaned_text", "tokenized_text"),
            ("cleaned_summary", "tokenized_summary"),
        ]
    )
    save_df_to_file(
        congress_tokenizer.tokenized_df, congress_tokenizer.save_path
    )

    # tokenize SCOTUS opinions
    logging.info("Tokenizing SCOTUS Data...")
    scotus_tokenizer = Tokenizer(
        SCOTUS_DATA_CLEANED_FILE, SCOTUS_DATA_TOKENIZED_FILE_NAME
    )
    scotus_tokenizer.process()
    save_df_to_file(scotus_tokenizer.tokenized_df, scotus_tokenizer.save_path)


def run_pos_tagger() -> None:
    """
    Applies POS tagging to the text of the legislation and saves the results to
    a file.
    """
    tags_of_interest = ["NOUN", "ADJ", "VERB", "ADV"]

    # apply POS tagging to congressional legislation
    logging.info("Applying POS tagging to congressional text...")
    congress_pos = POSTagger(
<<<<<<< HEAD
        file_path=CONGRESS_DATA_FILE_CLEANED,
=======
        file_path=CONGRESS_DATA_TOKENIZED_FILE,
>>>>>>> a62d915c
        file_name=CONGRESS_DATA_POS_TAGGED_FILE_NAME,
    )
    congress_pos.process(
        cols_to_apply_pos=[
            ("cleaned_text", "text_pos"),
            ("cleaned_summary", "summary_pos"),
        ],
        tags_of_interest=tags_of_interest,
    )
    save_df_to_file(congress_pos.pos_df, congress_pos.save_path)

    # apply POS tagging to SCOTUS opinions
    logging.info("Applying POS tagging to SCOTUS text...")
    scotus_pos = POSTagger(
<<<<<<< HEAD
        file_path=SCOTUS_DATA_FILE_CLEANED,
        file_name=SCOTUS_DATA_FILE_POS_TAGGED_NAME,
=======
        file_path=SCOTUS_DATA_TOKENIZED_FILE,
        file_name=SCOTUS_DATA_POS_TAGGED_FILE_NAME,
>>>>>>> a62d915c
    )
    scotus_pos.process(tags_of_interest=tags_of_interest)
    save_df_to_file(scotus_pos.pos_df, scotus_pos.save_path)


def run_ner() -> None:
    """
    Main function to apply Named Entity Recognition (NER) to the text of the
    legislation.
    """
    logging.info(
        """
        Applying Named Entity Recognition (NER) to the
        text of the legislation..."""
    )

    # apply NER to congressional legislation
    logging.debug("Applying NER to congressional legislation...")
    congress_ner = NER(
<<<<<<< HEAD
        file_path=CONGRESS_DATA_FILE_CLEANED,
        file_name="congress_legislation_ner.fea",
=======
        file_path=CONGRESS_DATA_TOKENIZED_FILE,
        file_name=CONGRESS_DATA_NER_FILE_NAME,
>>>>>>> a62d915c
    )
    congress_ner.process(
        cols_to_ner=[
            ("cleaned_text", "cleaned_text_ner"),
            ("cleaned_summary", "cleaned_summary_ner"),
        ]
    )
    save_df_to_file(congress_ner.ner_df, congress_ner.save_path)

    # apply NER to SCOTUS opinions
    logging.debug("Applying NER to SCOTUS opinions...")
    scotus_ner = NER(
<<<<<<< HEAD
        file_path=SCOTUS_DATA_FILE_CLEANED,
        file_name="scotus_cases_ner.fea",
=======
        file_path=SCOTUS_DATA_TOKENIZED_FILE,
        file_name=SCOTUS_DATA_NER_FILE_NAME,
>>>>>>> a62d915c
    )
    scotus_ner.process()
    save_df_to_file(scotus_ner.ner_df, scotus_ner.save_path)<|MERGE_RESOLUTION|>--- conflicted
+++ resolved
@@ -8,19 +8,11 @@
     CONGRESS_DATA_CLEANED_FILE,
     CONGRESS_DATA_CLEANED_FILE_NAME,
     CONGRESS_DATA_FILE,
-    CONGRESS_DATA_NER_FILE_NAME,
-    CONGRESS_DATA_POS_TAGGED_FILE_NAME,
-<<<<<<< HEAD
-=======
-    CONGRESS_DATA_TOKENIZED_FILE,
     CONGRESS_DATA_TOKENIZED_FILE_NAME,
     SCOTUS_DATA_CLEANED_FILE,
     SCOTUS_DATA_CLEANED_FILE_NAME,
->>>>>>> a62d915c
     SCOTUS_DATA_FILE,
-    SCOTUS_DATA_NER_FILE_NAME,
-    SCOTUS_DATA_POS_TAGGED_FILE_NAME,
-    SCOTUS_DATA_TOKENIZED_FILE,
+    SCOTUS_DATA_FILE_POS_TAGGED_NAME,
     SCOTUS_DATA_TOKENIZED_FILE_NAME,
 )
 from legislation_analysis.utils.functions import save_df_to_file
@@ -95,12 +87,8 @@
     # apply POS tagging to congressional legislation
     logging.info("Applying POS tagging to congressional text...")
     congress_pos = POSTagger(
-<<<<<<< HEAD
-        file_path=CONGRESS_DATA_FILE_CLEANED,
-=======
-        file_path=CONGRESS_DATA_TOKENIZED_FILE,
->>>>>>> a62d915c
-        file_name=CONGRESS_DATA_POS_TAGGED_FILE_NAME,
+        file_path=CONGRESS_DATA_CLEANED_FILE,
+        file_name=SCOTUS_DATA_FILE_POS_TAGGED_NAME,
     )
     congress_pos.process(
         cols_to_apply_pos=[
@@ -114,13 +102,8 @@
     # apply POS tagging to SCOTUS opinions
     logging.info("Applying POS tagging to SCOTUS text...")
     scotus_pos = POSTagger(
-<<<<<<< HEAD
-        file_path=SCOTUS_DATA_FILE_CLEANED,
+        file_path=SCOTUS_DATA_CLEANED_FILE,
         file_name=SCOTUS_DATA_FILE_POS_TAGGED_NAME,
-=======
-        file_path=SCOTUS_DATA_TOKENIZED_FILE,
-        file_name=SCOTUS_DATA_POS_TAGGED_FILE_NAME,
->>>>>>> a62d915c
     )
     scotus_pos.process(tags_of_interest=tags_of_interest)
     save_df_to_file(scotus_pos.pos_df, scotus_pos.save_path)
@@ -140,13 +123,8 @@
     # apply NER to congressional legislation
     logging.debug("Applying NER to congressional legislation...")
     congress_ner = NER(
-<<<<<<< HEAD
-        file_path=CONGRESS_DATA_FILE_CLEANED,
+        file_path=CONGRESS_DATA_CLEANED_FILE,
         file_name="congress_legislation_ner.fea",
-=======
-        file_path=CONGRESS_DATA_TOKENIZED_FILE,
-        file_name=CONGRESS_DATA_NER_FILE_NAME,
->>>>>>> a62d915c
     )
     congress_ner.process(
         cols_to_ner=[
@@ -159,13 +137,8 @@
     # apply NER to SCOTUS opinions
     logging.debug("Applying NER to SCOTUS opinions...")
     scotus_ner = NER(
-<<<<<<< HEAD
-        file_path=SCOTUS_DATA_FILE_CLEANED,
+        file_path=SCOTUS_DATA_CLEANED_FILE,
         file_name="scotus_cases_ner.fea",
-=======
-        file_path=SCOTUS_DATA_TOKENIZED_FILE,
-        file_name=SCOTUS_DATA_NER_FILE_NAME,
->>>>>>> a62d915c
     )
     scotus_ner.process()
     save_df_to_file(scotus_ner.ner_df, scotus_ner.save_path)