import os


# base paths
PROJECT_PATH = os.path.dirname(os.path.dirname(os.path.abspath(__file__)))
API_DATA_PATH = os.path.join(PROJECT_PATH, "data", "api")
CLEANED_DATA_PATH = os.path.join(PROJECT_PATH, "data", "cleaned")
CLUSTERED_DATA_PATH = os.path.join(PROJECT_PATH, "data", "clustered")
PROCESSED_DATA_PATH = os.path.join(PROJECT_PATH, "data", "processed")
RAW_DATA_PATH = os.path.join(PROJECT_PATH, "data", "raw")
MODELED_DATA_PATH = os.path.join(PROJECT_PATH, "data", "modeled")
PLOTTED_DATA_PATH = os.path.join(PROJECT_PATH, "data", "plots")
NETWORK_DATA_PATH = os.path.join(PROJECT_PATH, "data", "networks")

# api
CONGRESS_API_KEY = os.environ.get("CONGRESS_API_KEY")
CONGRESS_API_ROOT_URL = "https://api.congress.gov/v3/bill/"
CONGRESS_ROOT_URL = "https://congress.gov/"

SCOTUS_ROOT_URL = "https://supreme.justia.com"
SCOTUS_DATA_URL = (
    f"{SCOTUS_ROOT_URL}/cases-by-topic/abortion-reproductive-rights/"
)


# congress data files
CONGRESS_DATA_CLEANED_FILE_NAME = "congress_legislation_cleaned.fea"
CONGRESS_DATA_TOKENIZED_FILE_NAME = "congress_legislation_tokenized.fea"
CONGRESS_DATA_POS_TAGGED_FILE_NAME = "congress_legislation_pos.fea"
CONGRESS_DATA_CLUSTERED_FILE_NAME = "congress_legislation_clustered.fea"
CONGRESS_DATA_NER_FILE_NAME = "congress_legislation_ner.fea"
CONGRESS_TOPIC_MODEL_FILE_NAME = "congress_tm.model"
CONGRESS_DYN_TOPIC_MODEL_FILE_NAME = "congress_dyn_tm.model"

CONGRESS_DATA_FILE = os.path.join(
    API_DATA_PATH, "congress_abortion_legislation_full-text.csv"
)
CONGRESS_DATA_CLEANED_FILE = os.path.join(
    CLEANED_DATA_PATH, CONGRESS_DATA_CLEANED_FILE_NAME
)
<<<<<<< HEAD
CONGRESS_DATA_CLUSTERED_FILE_NAME = "congress_legislation_clustered.fea"
CONGRESS_DATA_POS_TAGGED_FILE_NAME = "congress_legislation_pos.fea"
CONGRESS_DATA_FILE_NER_NAME = "congress_legislation_ner.fea"
CONGRESS_TOPIC_MODEL_FILE_NAME = "congress_tm"
CONGRESS_DYN_TOPIC_MODEL_FILE_NAME = "congress_dyn_tm"
CONGRESS_DATA_FILE_POS_TAGGED = os.path.join(
=======
CONGRESS_DATA_TOKENIZED_FILE = os.path.join(
    PROCESSED_DATA_PATH, CONGRESS_DATA_TOKENIZED_FILE_NAME
)
CONGRESS_DATA_POS_TAGGED_FILE = os.path.join(
>>>>>>> a62d915c
    PROCESSED_DATA_PATH, CONGRESS_DATA_POS_TAGGED_FILE_NAME
)
CONGRESS_DATA_CLUSTERED_FILE = os.path.join(
    CLUSTERED_DATA_PATH, CONGRESS_DATA_CLUSTERED_FILE_NAME
)
CONGRESS_DATA_NER_FILE = os.path.join(
    PROCESSED_DATA_PATH, CONGRESS_DATA_NER_FILE_NAME
)
CONGRESS_TOPIC_MODEL_FILE = os.path.join(
    MODELED_DATA_PATH, CONGRESS_TOPIC_MODEL_FILE_NAME
)
CONGRESS_DYN_TOPIC_MODEL_FILE = os.path.join(
    MODELED_DATA_PATH, CONGRESS_DYN_TOPIC_MODEL_FILE_NAME
)

CONGRESS_API_COLUMNS = [
    "title",
    "legislation_number",
    "congress",
    "congress_num",
    "bill_type",
    "bill_num",
    "raw_summary",
    "raw_text",
]

# scotus data files
SCOTUS_DATA_CLEANED_FILE_NAME = "scotus_cases_cleaned.fea"
SCOTUS_DATA_TOKENIZED_FILE_NAME = "scotus_cases_tokenized.fea"
SCOTUS_DATA_POS_TAGGED_FILE_NAME = "scotus_cases_pos.fea"
SCOTUS_DATA_CLUSTERED_FILE_NAME = "scotus_cases_clustered.fea"
SCOTUS_DATA_NER_FILE_NAME = "scotus_cases_ner.fea"
SCOTUS_TOPIC_MODEL_FILE_NAME = "scotus_tm.model"

SCOTUS_DATA_FILE = os.path.join(API_DATA_PATH, "scotus_cases_full-text.csv")
SCOTUS_DATA_CLEANED_FILE = os.path.join(
    CLEANED_DATA_PATH, SCOTUS_DATA_CLEANED_FILE_NAME
)
<<<<<<< HEAD
SCOTUS_DATA_FILE_CLUSTERED_NAME = "scotus_cases_clustered.fea"
SCOTUS_DATA_FILE_POS_TAGGED_NAME = "scotus_cases_pos.fea"
SCOTUS_DATA_FILE_NER_NAME = "scotus_cases_ner.fea"
SCOTUS_TOPIC_MODEL = "scotus_tm"
SCOTUS_DATA_FILE_POS_TAGGED = os.path.join(
    PROCESSED_DATA_PATH, SCOTUS_DATA_FILE_POS_TAGGED_NAME
=======
SCOTUS_DATA_TOKENIZED_FILE = os.path.join(
    PROCESSED_DATA_PATH, SCOTUS_DATA_TOKENIZED_FILE_NAME
>>>>>>> a62d915c
)
SCOTUS_DATA_POS_TAGGED_FILE = os.path.join(
    PROCESSED_DATA_PATH, SCOTUS_DATA_POS_TAGGED_FILE_NAME
)
SCOTUS_DATA_CLUSTERED_FILE = os.path.join(
    CLUSTERED_DATA_PATH, SCOTUS_DATA_CLUSTERED_FILE_NAME
)
SCOTUS_DATA_NER_FILE = os.path.join(
    PROCESSED_DATA_PATH, SCOTUS_DATA_NER_FILE_NAME
)
SCOTUS_TOPIC_MODEL_FILE = os.path.join(
    MODELED_DATA_PATH, SCOTUS_TOPIC_MODEL_FILE_NAME
)

SCOTUS_API_COLUMNS = [
    "title",
    "author",
    "author_url",
    "description",
    "raw_text",
]

SCOTUS_ABBREVS = {
    "Dobbs v. Jackson Women's Health Organization": "Dobbs v. Jackson",
    "Gonzales v. Carhart": "Gonzales v. Carhart",
    "Doe v. Bolton": "Doe v. Bolton",
    "Whole Woman's Health v. Hellerstedt": "Health",
    "Roe v. Wade": "Roe v. Wade",
    "Stenberg v. Carhart": "Stenberg v. Carhart",
    "Harris v. McRae": "Harris v. McRae",
    # ruff: noqa: E501
    "Planned Parenthood of Southeastern Pennsylvania v. Casey": "Planned Parenthood v. Casey",
    "Webster v. Reproductive Health Services": "Webster v. Health Services",
    "Maher v. Roe": "Maher v. Roe",
    "Hodgson v. Minnesota": "Hodgson v. Minnesota",
    "Planned Parenthood v. Danforth": "Planned Parenthood v. Danforth",
    "Eisenstadt v. Baird": "Eisenstadt v. Baird",
    "Griswold v. Connecticut": "Griswold v. Connecticut",
}

# general
# cluster numbers determined in exercise 3
LEGAL_DICTIONARY_FILE = os.path.join(CLEANED_DATA_PATH, "legal_terms.txt")
MISC_DICTIONARY_ENTRIES = {
    "dobbs",
    "roe",
    "wade",
    "breyer",
    "bolton",
    "sotomayor",
    "kagan",
    "hellerstedt",
    "carhart",
    "stenberg",
    "eisenstadt",
    "baird",
    "griswold",
    "gonzales",
    "doe",
    "hodgson",
    "webster",
    "maher",
    "arg",
}
GPO_ABBREVS_FILE = os.path.join(CLEANED_DATA_PATH, "gpo_abbrevs.txt")


OPTIMAL_CONGRESS_CLUSTERS = 32
OPTIMAL_SCOTUS_CLUSTERS = 6

# NLP
NLP_MAX_CHAR_LENGTH = 999980

# topic modeling
MIN_NUM_TOPICS_SCOTUS = 4
MAX_NUM_TOPICS_SCOTUS = 10
MIN_NUM_TOPICS_CONGRESS = 5
MAX_NUM_TOPICS_CONGRESS = 35
TOPIC_MODEL_TRAINING_ITERATIONS = 50
DYNAMIC_TOPIC_MODEL_OPTIMAL_TOPICS = 10
SCOTUS_MIN_DF = 2
TFIDF_FILTER_THRESHOLD = 0.75

# misc
NUM_SCOTUS_CASES = 14<|MERGE_RESOLUTION|>--- conflicted
+++ resolved
@@ -9,8 +9,6 @@
 PROCESSED_DATA_PATH = os.path.join(PROJECT_PATH, "data", "processed")
 RAW_DATA_PATH = os.path.join(PROJECT_PATH, "data", "raw")
 MODELED_DATA_PATH = os.path.join(PROJECT_PATH, "data", "modeled")
-PLOTTED_DATA_PATH = os.path.join(PROJECT_PATH, "data", "plots")
-NETWORK_DATA_PATH = os.path.join(PROJECT_PATH, "data", "networks")
 
 # api
 CONGRESS_API_KEY = os.environ.get("CONGRESS_API_KEY")
@@ -26,7 +24,7 @@
 # congress data files
 CONGRESS_DATA_CLEANED_FILE_NAME = "congress_legislation_cleaned.fea"
 CONGRESS_DATA_TOKENIZED_FILE_NAME = "congress_legislation_tokenized.fea"
-CONGRESS_DATA_POS_TAGGED_FILE_NAME = "congress_legislation_pos.fea"
+SCOTUS_DATA_FILE_POS_TAGGED_NAME = "congress_legislation_pos.fea"
 CONGRESS_DATA_CLUSTERED_FILE_NAME = "congress_legislation_clustered.fea"
 CONGRESS_DATA_NER_FILE_NAME = "congress_legislation_ner.fea"
 CONGRESS_TOPIC_MODEL_FILE_NAME = "congress_tm.model"
@@ -38,20 +36,11 @@
 CONGRESS_DATA_CLEANED_FILE = os.path.join(
     CLEANED_DATA_PATH, CONGRESS_DATA_CLEANED_FILE_NAME
 )
-<<<<<<< HEAD
-CONGRESS_DATA_CLUSTERED_FILE_NAME = "congress_legislation_clustered.fea"
-CONGRESS_DATA_POS_TAGGED_FILE_NAME = "congress_legislation_pos.fea"
-CONGRESS_DATA_FILE_NER_NAME = "congress_legislation_ner.fea"
-CONGRESS_TOPIC_MODEL_FILE_NAME = "congress_tm"
-CONGRESS_DYN_TOPIC_MODEL_FILE_NAME = "congress_dyn_tm"
-CONGRESS_DATA_FILE_POS_TAGGED = os.path.join(
-=======
 CONGRESS_DATA_TOKENIZED_FILE = os.path.join(
     PROCESSED_DATA_PATH, CONGRESS_DATA_TOKENIZED_FILE_NAME
 )
 CONGRESS_DATA_POS_TAGGED_FILE = os.path.join(
->>>>>>> a62d915c
-    PROCESSED_DATA_PATH, CONGRESS_DATA_POS_TAGGED_FILE_NAME
+    PROCESSED_DATA_PATH, SCOTUS_DATA_FILE_POS_TAGGED_NAME
 )
 CONGRESS_DATA_CLUSTERED_FILE = os.path.join(
     CLUSTERED_DATA_PATH, CONGRESS_DATA_CLUSTERED_FILE_NAME
@@ -80,8 +69,8 @@
 # scotus data files
 SCOTUS_DATA_CLEANED_FILE_NAME = "scotus_cases_cleaned.fea"
 SCOTUS_DATA_TOKENIZED_FILE_NAME = "scotus_cases_tokenized.fea"
-SCOTUS_DATA_POS_TAGGED_FILE_NAME = "scotus_cases_pos.fea"
-SCOTUS_DATA_CLUSTERED_FILE_NAME = "scotus_cases_clustered.fea"
+CONGRESS_DATA_FILE_POS_TAGGED_NAME = "scotus_cases_pos.fea"
+SCOTUS_DATA_FILE_CLUSTERED_NAME = "scotus_cases_clustered.fea"
 SCOTUS_DATA_NER_FILE_NAME = "scotus_cases_ner.fea"
 SCOTUS_TOPIC_MODEL_FILE_NAME = "scotus_tm.model"
 
@@ -89,23 +78,14 @@
 SCOTUS_DATA_CLEANED_FILE = os.path.join(
     CLEANED_DATA_PATH, SCOTUS_DATA_CLEANED_FILE_NAME
 )
-<<<<<<< HEAD
-SCOTUS_DATA_FILE_CLUSTERED_NAME = "scotus_cases_clustered.fea"
-SCOTUS_DATA_FILE_POS_TAGGED_NAME = "scotus_cases_pos.fea"
-SCOTUS_DATA_FILE_NER_NAME = "scotus_cases_ner.fea"
-SCOTUS_TOPIC_MODEL = "scotus_tm"
-SCOTUS_DATA_FILE_POS_TAGGED = os.path.join(
-    PROCESSED_DATA_PATH, SCOTUS_DATA_FILE_POS_TAGGED_NAME
-=======
 SCOTUS_DATA_TOKENIZED_FILE = os.path.join(
     PROCESSED_DATA_PATH, SCOTUS_DATA_TOKENIZED_FILE_NAME
->>>>>>> a62d915c
 )
-SCOTUS_DATA_POS_TAGGED_FILE = os.path.join(
-    PROCESSED_DATA_PATH, SCOTUS_DATA_POS_TAGGED_FILE_NAME
+CONGRESS_DATA_FILE_POS_TAGGED = os.path.join(
+    PROCESSED_DATA_PATH, CONGRESS_DATA_FILE_POS_TAGGED_NAME
 )
-SCOTUS_DATA_CLUSTERED_FILE = os.path.join(
-    CLUSTERED_DATA_PATH, SCOTUS_DATA_CLUSTERED_FILE_NAME
+SCOTUS_DATA_FILE_CLUSTERED_NAME = os.path.join(
+    CLUSTERED_DATA_PATH, SCOTUS_DATA_FILE_CLUSTERED_NAME
 )
 SCOTUS_DATA_NER_FILE = os.path.join(
     PROCESSED_DATA_PATH, SCOTUS_DATA_NER_FILE_NAME
@@ -122,24 +102,6 @@
     "raw_text",
 ]
 
-SCOTUS_ABBREVS = {
-    "Dobbs v. Jackson Women's Health Organization": "Dobbs v. Jackson",
-    "Gonzales v. Carhart": "Gonzales v. Carhart",
-    "Doe v. Bolton": "Doe v. Bolton",
-    "Whole Woman's Health v. Hellerstedt": "Health",
-    "Roe v. Wade": "Roe v. Wade",
-    "Stenberg v. Carhart": "Stenberg v. Carhart",
-    "Harris v. McRae": "Harris v. McRae",
-    # ruff: noqa: E501
-    "Planned Parenthood of Southeastern Pennsylvania v. Casey": "Planned Parenthood v. Casey",
-    "Webster v. Reproductive Health Services": "Webster v. Health Services",
-    "Maher v. Roe": "Maher v. Roe",
-    "Hodgson v. Minnesota": "Hodgson v. Minnesota",
-    "Planned Parenthood v. Danforth": "Planned Parenthood v. Danforth",
-    "Eisenstadt v. Baird": "Eisenstadt v. Baird",
-    "Griswold v. Connecticut": "Griswold v. Connecticut",
-}
-
 # general
 # cluster numbers determined in exercise 3
 LEGAL_DICTIONARY_FILE = os.path.join(CLEANED_DATA_PATH, "legal_terms.txt")
@@ -148,7 +110,6 @@
     "roe",
     "wade",
     "breyer",
-    "bolton",
     "sotomayor",
     "kagan",
     "hellerstedt",
@@ -179,9 +140,27 @@
 MIN_NUM_TOPICS_CONGRESS = 5
 MAX_NUM_TOPICS_CONGRESS = 35
 TOPIC_MODEL_TRAINING_ITERATIONS = 50
-DYNAMIC_TOPIC_MODEL_OPTIMAL_TOPICS = 10
 SCOTUS_MIN_DF = 2
 TFIDF_FILTER_THRESHOLD = 0.75
 
 # misc
-NUM_SCOTUS_CASES = 14+NUM_SCOTUS_CASES = 14
+
+# visualization
+SCOTUS_ABBREVS = {
+    "Dobbs v. Jackson Women's Health Organization": "Dobbs v. Jackson",
+    "Gonzales v. Carhart": "Gonzales v. Carhart",
+    "Doe v. Bolton": "Doe v. Bolton",
+    "Whole Woman's Health v. Hellerstedt": "Health",
+    "Roe v. Wade": "Roe v. Wade",
+    "Stenberg v. Carhart": "Stenberg v. Carhart",
+    "Harris v. McRae": "Harris v. McRae",
+    # ruff: noqa: E501
+    "Planned Parenthood of Southeastern Pennsylvania v. Casey": "Planned Parenthood v. Casey",
+    "Webster v. Reproductive Health Services": "Webster v. Health Services",
+    "Maher v. Roe": "Maher v. Roe",
+    "Hodgson v. Minnesota": "Hodgson v. Minnesota",
+    "Planned Parenthood v. Danforth": "Planned Parenthood v. Danforth",
+    "Eisenstadt v. Baird": "Eisenstadt v. Baird",
+    "Griswold v. Connecticut": "Griswold v. Connecticut",
+}