import os


# base paths
PROJECT_PATH = os.path.dirname(os.path.dirname(os.path.abspath(__file__)))
API_DATA_PATH = os.path.join(PROJECT_PATH, "data", "api")
CLEANED_DATA_PATH = os.path.join(PROJECT_PATH, "data", "cleaned")
CLUSTERED_DATA_PATH = os.path.join(PROJECT_PATH, "data", "clustered")
PROCESSED_DATA_PATH = os.path.join(PROJECT_PATH, "data", "processed")
RAW_DATA_PATH = os.path.join(PROJECT_PATH, "data", "raw")

# api
CONGRESS_API_KEY = os.environ.get("CONGRESS_API_KEY")
CONGRESS_API_ROOT_URL = "https://api.congress.gov/v3/bill/"
CONGRESS_ROOT_URL = "https://congress.gov/"

SCOTUS_ROOT_URL = "https://supreme.justia.com"
SCOTUS_DATA_URL = (
    f"{SCOTUS_ROOT_URL}/cases-by-topic/abortion-reproductive-rights/"
)


# data files
CONGRESS_DATA_FILE = os.path.join(
    API_DATA_PATH, "congress_abortion_legislation_full-text.csv"
)
CONGRESS_DATA_FILE_CLEANED = os.path.join(
    CLEANED_DATA_PATH, "congress_legislation_cleaned.fea"
)
SCOTUS_DATA_FILE = os.path.join(API_DATA_PATH, "scotus_cases_full-text.csv")
SCOTUS_DATA_FILE_CLEANED = os.path.join(
    CLEANED_DATA_PATH, "scotus_cases_cleaned.fea"
)
<<<<<<< HEAD

# general
# cluster numbers determined in exercise 3
OPTIMAL_CONGRESS_CLUSTERS = 32
OPTIMAL_SCOTUS_CLUSTERS = 6
=======
LEGAL_DICTIONARY_FILE = os.path.join(CLEANED_DATA_PATH, "legal_terms.txt")
MISC_DICTIONARY_ENTRIES = {
    "dobbs",
    "roe",
    "wade",
    "breyer",
    "sotomayor",
    "kagan",
    "hellerstedt",
    "carhart",
    "stenberg",
    "eisenstadt",
    "baird",
    "griswold",
    "doe",
    "hodgson",
    "webster",
    "maher",
}

# NLP
NLP_MAX_CHAR_LENGTH = 999980
>>>>>>> 95629347
<|MERGE_RESOLUTION|>--- conflicted
+++ resolved
@@ -31,13 +31,9 @@
 SCOTUS_DATA_FILE_CLEANED = os.path.join(
     CLEANED_DATA_PATH, "scotus_cases_cleaned.fea"
 )
-<<<<<<< HEAD
 
 # general
 # cluster numbers determined in exercise 3
-OPTIMAL_CONGRESS_CLUSTERS = 32
-OPTIMAL_SCOTUS_CLUSTERS = 6
-=======
 LEGAL_DICTIONARY_FILE = os.path.join(CLEANED_DATA_PATH, "legal_terms.txt")
 MISC_DICTIONARY_ENTRIES = {
     "dobbs",
@@ -57,7 +53,8 @@
     "webster",
     "maher",
 }
+OPTIMAL_CONGRESS_CLUSTERS = 32
+OPTIMAL_SCOTUS_CLUSTERS = 6
 
 # NLP
-NLP_MAX_CHAR_LENGTH = 999980
->>>>>>> 95629347
+NLP_MAX_CHAR_LENGTH = 999980